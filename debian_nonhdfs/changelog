--- conflicted
+++ resolved
@@ -1,16 +1,8 @@
-<<<<<<< HEAD
-scribe-server-orig (0.5) precise; urgency=low
-
-  * Make changes in scribe to build on ubuntu12.04 (precise)
-
- -- Platform Engineering <platform-engg@inmobi.com>  Mon, 23 Sep 2013 17:03:00  +0530
-=======
 scribe-server-orig (0.4.3) lucid; urgency=low
 
   * Implement scribe connection reset feature
 
  -- Platform Engineering <platform-engg@inmobi.com>  Tue, 03 Oct 2013 18:16:00  +0530
->>>>>>> bb64e872
 
 scribe-server-orig (0.4.2) lucid; urgency=low
 
